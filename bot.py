--- conflicted
+++ resolved
@@ -287,8 +287,8 @@
     connector = aiohttp.TCPConnector(
         ssl=ssl_ctx,
         force_close=True,
-        limit=5, 
-        ttl_dns_cache=300, 
+        limit=5,  # 减少并发连接数
+        ttl_dns_cache=300,  # DNS缓存时间
         enable_cleanup_closed=True
     )
     
@@ -297,34 +297,7 @@
         connect=5
     )
     
-<<<<<<< HEAD
     session = None
-=======
-    # IP检查服务列表
-    ip_services = [
-        "https://httpbin.org/ip",  # Cloudflare CDN，全球可用
-        "http://ip-api.com/json",  # 全球可用的备选服务
-        "https://api64.ipify.org?format=json"  # IPv6 备选
-    ]
-    
-    async def try_get_ip(url):
-        """尝试从单个服务获取IP"""
-        try:
-            async with session.get(url, proxy=proxy_url, ssl=ssl_ctx) as response:
-                if response.status == 200:
-                    data = await response.json()
-                    # 根据不同服务返回格式处理
-                    if 'origin' in data:  # httpbin
-                        return data['origin']
-                    elif 'query' in data:  # ip-api
-                        return data['query']
-                    elif 'ip' in data:  # ipify
-                        return data['ip']
-        except Exception as e:
-            bot_logger.debug(f"[Botpy] 从 {url} 获取IP失败: {str(e)}")
-            return None
-    
->>>>>>> b6b3147b
     try:
         session = aiohttp.ClientSession(
             connector=connector,
