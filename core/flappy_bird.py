"""Flappy Bird 游戏核心功能"""

<<<<<<< HEAD
import time
import random
=======
>>>>>>> 091c1c66
import orjson as json
import os
from datetime import datetime
from pathlib import Path
from typing import Dict, List, Optional, Any
from utils.logger import bot_logger
from utils.db import DatabaseManager, with_database, DatabaseError

class FlappyBirdCore:
    """Flappy Bird 游戏核心功能类"""
    
    def __init__(self):
        """初始化"""
        self.db_path = Path("data/flappy_bird.db")
        self.db = DatabaseManager(self.db_path)
        self.config_dir = Path("config")
        self.api_key = self._load_api_key()
        self.config_path = Path("config/flappy_bird.json")
        self.config = self._load_config()
        
    def _validate_api_key(self, api_key: str) -> bool:
        """验证API key格式
        
        Args:
            api_key: API key字符串
            
        Returns:
            bool: 是否是有效的格式
        """
        # API key必须是非空字符串
        if not isinstance(api_key, str) or not api_key.strip():
            return False
            
        # API key必须符合最小长度要求
        if len(api_key) < 16:  # 降低最小长度要求到16个字符
            return False
            
        # API key只能包含字母、数字和特定字符
        valid_chars = set("abcdefghijklmnopqrstuvwxyzABCDEFGHIJKLMNOPQRSTUVWXYZ0123456789-_.")
        if not all(c in valid_chars for c in api_key):
            return False
            
        return True
        
    def _load_api_key(self) -> str:
        """加载 API key"""
        try:
            # 确保配置目录存在
            self.config_dir.mkdir(parents=True, exist_ok=True)
            
            config_path = self.config_dir / "api_key.json"
            if not config_path.exists():
                bot_logger.error("[FlappyBirdCore] API key 配置文件不存在")
                # 创建示例配置文件
                example_config = {
                    "flappy_bird_key": "your-api-key-here",
                    "_comment": "请将your-api-key-here替换为实际的API key"
                }
                with open(config_path, "wb") as f:
                    f.write(json.dumps(example_config, option=json.OPT_INDENT_2))
                bot_logger.info("[FlappyBirdCore] 已创建示例配置文件")
                return ""
                
            # 检查文件权限
            if not os.access(config_path, os.R_OK):
                bot_logger.error("[FlappyBirdCore] 无法读取配置文件：权限不足")
                return ""
                
            with open(config_path, "rb") as f:
<<<<<<< HEAD
                config_data = f.read()
                config = json.loads(config_data)
=======
                config = json.loads(f.read())
>>>>>>> 091c1c66
                api_key = config.get("flappy_bird_key", "").strip()
                
                # 验证API key
                if not api_key or api_key == "your-api-key-here":
                    bot_logger.error("[FlappyBirdCore] API key 未配置")
                    return ""
                    
                if not self._validate_api_key(api_key):
                    bot_logger.error("[FlappyBirdCore] API key 格式无效")
                    return ""
                    
                bot_logger.info("[FlappyBirdCore] API key 加载成功")
                return api_key
                
        except json.JSONDecodeError as e:
            bot_logger.error(f"[FlappyBirdCore] API key 配置文件格式错误: {str(e)}")
            return ""
        except Exception as e:
            bot_logger.error(f"[FlappyBirdCore] 加载 API key 失败: {str(e)}")
            return ""
            
    async def verify_api_key(self, api_key: str) -> bool:
        """验证 API key"""
        try:
            # 检查是否已加载API key
            if not self.api_key:
                bot_logger.error("[FlappyBirdCore] API key 未加载,无法验证")
                return False
                
            # 检查提供的API key
            if not api_key or not isinstance(api_key, str):
                bot_logger.warning("[FlappyBirdCore] 提供的API key无效")
                return False
                
            # 验证API key格式
            if not self._validate_api_key(api_key):
                bot_logger.warning("[FlappyBirdCore] 提供的API key格式无效")
                return False
                
            # 验证API key是否匹配
            is_valid = api_key == self.api_key
            
            if not is_valid:
                bot_logger.warning("[FlappyBirdCore] API key 验证失败")
            else:
                bot_logger.debug("[FlappyBirdCore] API key 验证成功")
                
            return is_valid
            
        except Exception as e:
            bot_logger.error(f"[FlappyBirdCore] API key 验证过程出错: {str(e)}")
            return False
        
    @with_database
    async def init_db(self):
        """初始化数据库"""
        try:
            # 确保数据目录存在
            self.db_path.parent.mkdir(parents=True, exist_ok=True)
            
            # 验证数据库连接
            test_sql = "SELECT 1"
            if not await self.db.fetch_one(test_sql):
                raise DatabaseError("数据库连接测试失败")
                
            # 创建分数表
            sql = '''CREATE TABLE IF NOT EXISTS scores
                    (id INTEGER PRIMARY KEY AUTOINCREMENT,
                     player_id TEXT NOT NULL,
                     score INTEGER NOT NULL,
                     created_at TEXT DEFAULT (datetime('now', 'localtime')))'''
                     
            await self.db.execute_simple(sql)
            
            # 验证表是否创建成功
            verify_sql = "SELECT name FROM sqlite_master WHERE type='table' AND name='scores'"
            if not await self.db.fetch_one(verify_sql):
                raise DatabaseError("分数表创建失败")
                
            # 验证表结构
            structure_sql = "PRAGMA table_info(scores)"
            columns = await self.db.fetch_all(structure_sql)
            expected_columns = {'id', 'player_id', 'score', 'created_at'}
            actual_columns = {col[1] for col in columns}
            if not expected_columns.issubset(actual_columns):
                raise DatabaseError(f"表结构不正确: 缺少列 {expected_columns - actual_columns}")
                
            bot_logger.info("[FlappyBirdCore] 数据库初始化完成")
            
        except Exception as e:
            bot_logger.error(f"[FlappyBirdCore] 数据库初始化失败: {str(e)}")
            raise DatabaseError(f"数据库初始化失败: {str(e)}")
        
    @with_database
    async def save_score(self, score: int, player_id: str) -> Dict:
        """保存游戏分数
        
        Args:
            score: 游戏分数
            player_id: 玩家ID
            
        Returns:
            Dict: 保存结果
            
        Raises:
            DatabaseError: 数据库操作失败
        """
        try:
            # 验证分数
            if not isinstance(score, int):
                raise ValueError("分数必须是整数")
            if score < 0:
                raise ValueError("分数不能为负数")
                
            # 验证玩家ID
            if not player_id or not isinstance(player_id, str):
                raise ValueError("玩家ID不能为空")
                
            # 验证数据库和表是否存在
            verify_sql = "SELECT name FROM sqlite_master WHERE type='table' AND name='scores'"
            if not await self.db.fetch_one(verify_sql):
                raise DatabaseError("分数表不存在,请先初始化数据库")
                
            # 检查玩家现有记录
            check_sql = """SELECT id, score FROM scores 
                          WHERE player_id = ? 
                          ORDER BY score DESC LIMIT 1"""
            existing_record = await self.db.fetch_one(check_sql, (player_id,))
            
            operations = []
            
            if existing_record:
                # 如果有现有记录且新分数更高，则更新
                if score > existing_record[1]:
                    update_sql = """UPDATE scores 
                                  SET score = ?, 
                                      created_at = datetime('now', 'localtime')
                                  WHERE id = ?"""
                    operations.append((update_sql, (score, existing_record[0])))
                    action = "更新"
                else:
                    # 如果新分数不是最高分，则不更新
                    bot_logger.info(f"[FlappyBirdCore] 玩家 {player_id} 的新分数 {score} 未超过历史最高分 {existing_record[1]}")
                    return {
                        "message": "分数未超过历史最高分，保持原记录",
                        "data": {
                            "id": existing_record[0],
                            "player_id": player_id,
                            "score": existing_record[1],
                            "is_updated": False
                        }
                    }
            else:
                # 如果没有记录，创建新记录
                insert_sql = "INSERT INTO scores (player_id, score) VALUES (?, ?)"
                operations.append((insert_sql, (player_id, score)))
                action = "创建"
            
            # 执行事务
            await self.db.execute_transaction(operations)
            
            # 获取最新记录
            result = await self.db.fetch_one(
                """SELECT id, player_id, score, created_at 
                   FROM scores 
                   WHERE player_id = ? 
                   ORDER BY score DESC LIMIT 1""",
                (player_id,)
            )
            
            if not result:
                raise DatabaseError("分数保存失败,无法获取保存的记录")
                
            bot_logger.info(f"[FlappyBirdCore] 成功{action}分数: {score}, 玩家ID: {player_id}, 记录ID: {result[0]}")
            return {
                "message": f"分数{action}成功",
                "data": {
                    "id": result[0],
                    "player_id": result[1],
                    "score": result[2],
                    "timestamp": result[3],
                    "is_updated": action == "更新"
                }
            }
            
        except ValueError as e:
            bot_logger.error(f"[FlappyBirdCore] 分数验证失败: {str(e)}")
            raise
            
        except Exception as e:
            bot_logger.error(f"[FlappyBirdCore] 保存分数失败: {str(e)}")
            raise DatabaseError(f"保存分数失败: {str(e)}")
            
    @with_database
    async def get_top_scores(self) -> Dict:
        """获取最高分
        
        Returns:
            Dict: 包含前5名分数的数据
            
        Raises:
            DatabaseError: 数据库操作失败
        """
        try:
            # 验证数据库和表是否存在
            verify_sql = "SELECT name FROM sqlite_master WHERE type='table' AND name='scores'"
            if not await self.db.fetch_one(verify_sql):
                raise DatabaseError("分数表不存在,请先初始化数据库")
                
            # 获取前5名，使用单个查询获取所需数据
            sql = """
                WITH RankedScores AS (
                    SELECT 
                        player_id,
                        score,
                        ROW_NUMBER() OVER (ORDER BY score DESC) as rank
                    FROM scores
                )
                SELECT player_id, score, rank
                FROM RankedScores
                WHERE rank <= 5
                ORDER BY rank
            """
                    
            results = await self.db.fetch_all(sql)
            if results is None:
                raise DatabaseError("无法获取分数记录")
                
            scores = []
            for row in results:
                scores.append({
                    "player_id": row[0],
                    "score": row[1],
                    "rank": row[2]
                })
                
            bot_logger.info(f"[FlappyBirdCore] 成功获取 {len(scores)} 条分数记录")
            return {
                "data": scores,
                "update_time": datetime.now().isoformat()
            }
            
        except Exception as e:
            bot_logger.error(f"[FlappyBirdCore] 获取最高分失败: {str(e)}")
            raise DatabaseError(f"获取最高分失败: {str(e)}")
            
    @with_database
    async def get_db_status(self) -> Dict:
        """获取数据库状态
        
        Returns:
            Dict: 数据库状态信息
        """
        try:
            # 测试数据库连接
            test_sql = "SELECT 1"
            connection_ok = bool(await self.db.fetch_one(test_sql))
            
            if not connection_ok:
                return {
                    "connected": False,
                    "table_exists": False,
                    "total_scores": 0,
                    "last_score": None,
                    "checked_at": datetime.now().isoformat(),
                    "error": "数据库连接失败"
                }
                
            # 检查表是否存在
            sql = "SELECT name FROM sqlite_master WHERE type='table' AND name='scores'"
            table_exists = bool(await self.db.fetch_one(sql))
            
            status = {
                "connected": True,
                "table_exists": table_exists,
                "total_scores": 0,
                "last_score": None,
                "checked_at": datetime.now().isoformat()
            }
            
            if table_exists:
                # 获取总记录数和最后一条记录
                count_sql = "SELECT COUNT(*) FROM scores"
                last_sql = """SELECT id, score, created_at 
                            FROM scores 
                            ORDER BY id DESC 
                            LIMIT 1"""
                            
                count_result = await self.db.fetch_one(count_sql)
                last_result = await self.db.fetch_one(last_sql)
                
                status["total_scores"] = count_result[0] if count_result else 0
                
                if last_result:
                    status["last_score"] = {
                        "id": last_result[0],
                        "score": last_result[1],
                        "timestamp": last_result[2]
                    }
            
            return status
            
        except Exception as e:
            bot_logger.error(f"[FlappyBirdCore] 获取数据库状态失败: {str(e)}")
            return {
                "connected": False,
                "table_exists": False,
                "total_scores": 0,
                "last_score": None,
                "checked_at": datetime.now().isoformat(),
                "error": str(e)
            }

    def _load_config(self) -> Dict[str, Any]:
        """加载游戏配置"""
        try:
            with open(self.config_path, 'rb') as f:
                return json.loads(f.read())
        except (FileNotFoundError, Exception):
            # 如果文件不存在或损坏，使用默认配置
            return {
                "initial_velocity": -4,
                "gravity": 0.25,
                "jump_strength": 4,
                "pipe_gap": 150,
                "pipe_distance": 400
            }

    async def start_game(self, user_id: str, channel_id: str) -> Optional[str]:
        pass <|MERGE_RESOLUTION|>--- conflicted
+++ resolved
@@ -1,15 +1,10 @@
 """Flappy Bird 游戏核心功能"""
 
-<<<<<<< HEAD
-import time
-import random
-=======
->>>>>>> 091c1c66
 import orjson as json
 import os
 from datetime import datetime
 from pathlib import Path
-from typing import Dict, List, Optional, Any
+from typing import Dict, List, Optional
 from utils.logger import bot_logger
 from utils.db import DatabaseManager, with_database, DatabaseError
 
@@ -22,8 +17,6 @@
         self.db = DatabaseManager(self.db_path)
         self.config_dir = Path("config")
         self.api_key = self._load_api_key()
-        self.config_path = Path("config/flappy_bird.json")
-        self.config = self._load_config()
         
     def _validate_api_key(self, api_key: str) -> bool:
         """验证API key格式
@@ -74,12 +67,7 @@
                 return ""
                 
             with open(config_path, "rb") as f:
-<<<<<<< HEAD
-                config_data = f.read()
-                config = json.loads(config_data)
-=======
                 config = json.loads(f.read())
->>>>>>> 091c1c66
                 api_key = config.get("flappy_bird_key", "").strip()
                 
                 # 验证API key
@@ -391,22 +379,4 @@
                 "last_score": None,
                 "checked_at": datetime.now().isoformat(),
                 "error": str(e)
-            }
-
-    def _load_config(self) -> Dict[str, Any]:
-        """加载游戏配置"""
-        try:
-            with open(self.config_path, 'rb') as f:
-                return json.loads(f.read())
-        except (FileNotFoundError, Exception):
-            # 如果文件不存在或损坏，使用默认配置
-            return {
-                "initial_velocity": -4,
-                "gravity": 0.25,
-                "jump_strength": 4,
-                "pipe_gap": 150,
-                "pipe_distance": 400
-            }
-
-    async def start_game(self, user_id: str, channel_id: str) -> Optional[str]:
-        pass +            } 