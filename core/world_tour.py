from typing import Optional, Dict, List, Tuple
import asyncio
import json
from utils.logger import bot_logger
from utils.config import settings
from utils.base_api import BaseAPI
from core.season import SeasonManager
from utils.templates import SEPARATOR
from utils.cache_manager import CacheManager

class WorldTourAPI(BaseAPI):
    """世界巡回赛API封装"""
    
    def __init__(self):
        super().__init__(settings.api_base_url, timeout=10)
        self.platform = "crossplay"
        self.season_manager = SeasonManager()
        self.cache = CacheManager()
        self._initialized = False
        self._lock = asyncio.Lock()
        self._update_task = None
        self._stop_event = asyncio.Event()
        self._force_stop = False
        
        # 支持的赛季列表
        self.seasons = {
            season_id: (self._get_season_icon(season_id), season_id, f"season {season_id[1:]}")
            for season_id in self.season_manager.get_all_seasons()
            if season_id.startswith('s') and int(season_id[1:]) >= 3  # 只支持S3及以后的赛季
        }
        # 设置默认请求头
        self.headers = {
            "Accept": "application/json",
            "User-Agent": "TheFinals-Bot/1.0"
        }
<<<<<<< HEAD

=======
        
>>>>>>> 2e5e9bb6
        bot_logger.info("[WorldTourAPI] 初始化完成")
        
    async def initialize(self):
        """初始化API"""
        if self._initialized:
            return
            
        try:
            async with self._lock:
                if self._initialized:
                    return
                    
                # 注册缓存数据库
                await self.cache.register_database("world_tour")
                
                # 立即获取一次所有赛季数据
                bot_logger.info("[WorldTourAPI] 开始初始化数据...")
                for season_id in self.seasons:
                    try:
                        await self._update_season_data(season_id)
                    except Exception as e:
                        bot_logger.error(f"[WorldTourAPI] 初始化赛季 {season_id} 数据失败: {str(e)}")
                bot_logger.info("[WorldTourAPI] 数据初始化完成")
                
                # 创建更新任务
                if not self._update_task:
                    self._update_task = asyncio.create_task(self._update_loop())
                    bot_logger.debug(f"[WorldTourAPI] 创建数据更新任务, rotation: {settings.UPDATE_INTERVAL}秒")
                
                self._initialized = True
                bot_logger.info("[WorldTourAPI] 初始化完成")
                
        except Exception as e:
            bot_logger.error(f"[WorldTourAPI] 初始化失败: {str(e)}")
            raise
            
    async def _update_loop(self):
        """数据更新循环"""
        try:
            while not (self._stop_event.is_set() or self._force_stop):
                try:
                    # 检查强制停止标志
                    if self._force_stop:
                        return
                        
                    # 更新所有支持的赛季数据
                    for season_id in self.seasons:
                        if self._force_stop:
                            return
                        await self._update_season_data(season_id)
                        
                    # 等待下一次更新
                    for _ in range(settings.UPDATE_INTERVAL):
                        if self._force_stop:
                            return
                        await asyncio.sleep(1)
                        
                except Exception as e:
                    if self._force_stop:
                        return
                    bot_logger.error(f"[WorldTourAPI] 更新循环错误: {str(e)}")
                    await asyncio.sleep(5)
                    
        finally:
            bot_logger.info("[WorldTourAPI] 数据更新循环已停止")
            
    async def _update_season_data(self, season: str):
        """更新指定赛季的数据"""
        try:
            url = f"/v1/leaderboard/{season}worldtour/{self.platform}"
            response = await self.get(url, headers=self.headers)
            if not response or response.status_code != 200:
                return
                
            data = self.handle_response(response)
            if not isinstance(data, dict) or not data.get("count"):
                return
                
            # 更新玩家数据缓存
            cache_data = {}
            for player in data.get("data", []):
                player_name = player.get("name", "").lower()
                if player_name:
                    cache_key = f"player_{player_name}_{season}"
                    cache_data[cache_key] = json.dumps(player)
            
            # 批量更新缓存
            if cache_data:
                await self.cache.batch_set_cache(
                    "world_tour",
                    cache_data,
                    expire_seconds=settings.UPDATE_INTERVAL * 2
                )
                
            # 更新top_players缓存
            top_players = [p["name"] for p in data.get("data", [])[:5]]
            await self.cache.set_cache(
                "world_tour",
                f"top_players_{season}",
                json.dumps(top_players),
                expire_seconds=settings.UPDATE_INTERVAL
            )
            
            bot_logger.debug(f"[WorldTourAPI] 赛季 {season} 数据更新完成")
            
        except Exception as e:
            bot_logger.error(f"[WorldTourAPI] 更新赛季 {season} 数据失败: {str(e)}")
<<<<<<< HEAD

=======
            
>>>>>>> 2e5e9bb6
    async def get_player_stats(self, player_name: str, season: str) -> Optional[dict]:
        """查询玩家在指定赛季的数据"""
        try:
            # 确保已初始化
            await self.initialize()
            
            # 尝试从缓存获取数据
            cache_key = f"player_{player_name.lower()}_{season}"
            cached_data = await self.cache.get_cache("world_tour", cache_key)
            if cached_data:
                try:
                    return json.loads(cached_data)
                except json.JSONDecodeError:
                    pass
            
            # 如果缓存未命中，从API获取数据
            url = f"/v1/leaderboard/{season}worldtour/{self.platform}"
            params = {"name": player_name}
            
            response = await self.get(url, params=params, headers=self.headers)
            if not response or response.status_code != 200:
                return None
            
            data = self.handle_response(response)
            if not isinstance(data, dict) or not data.get("count"):
                return None
                
            # 处理数据
            result = None
            if "#" in player_name:
                # 完整ID，直接返回第一个匹配
                result = data["data"][0] if data.get("data") else None
            else:
                # 模糊匹配
                matches = []
                for player in data.get("data", []):
                    name = player.get("name", "").lower()
                    if player_name.lower() in name:
                        matches.append(player)
                result = matches[0] if matches else None
            
            # 缓存数据（如果有结果）
            if result:
                await self.cache.set_cache(
                    "world_tour",
                    cache_key,
                    json.dumps(result),
                    expire_seconds=settings.UPDATE_INTERVAL * 2
                )
            
            return result
            
        except Exception as e:
            bot_logger.error(f"查询失败 - 赛季: {season}, 错误: {str(e)}")
            return None
            
    async def force_stop(self):
        """强制停止更新循环"""
        self._force_stop = True
        self._stop_event.set()
        
        if self._update_task and not self._update_task.done():
            self._update_task.cancel()
            try:
                await self._update_task
            except asyncio.CancelledError:
                pass
            
        bot_logger.info("[WorldTourAPI] 更新任务已停止")

    def _get_season_icon(self, season_id: str) -> str:
        """获取赛季图标"""
        icons = {
            "s3": "🎮",
            "s4": "🎯",
            "s5": "🌟",
            "s6": "💫"
        }
        return icons.get(season_id, "🎮")

    def _format_player_data(self, data: dict) -> Tuple[str, str, str, str, str]:
        """格式化玩家数据"""
        # 获取基础数据
        name = data.get("name", "未知")
        rank = data.get("rank", "未知")
        cashouts = data.get("cashouts", 0)
        club_tag = data.get("clubTag", "")
        
        # 获取排名变化
        change = data.get("change", 0)
        rank_change = ""
        if change > 0:
            rank_change = f" (↑{change})"
        elif change < 0:
            rank_change = f" (↓{abs(change)})"

        # 获取平台信息
        platforms = []
        if data.get("steamName"):
            platforms.append("Steam")
        if data.get("psnName"):
            platforms.append("PSN")
        if data.get("xboxName"):
            platforms.append("Xbox")
        platform_str = "/".join(platforms) if platforms else "未知"

        # 构建战队标签显示
        club_tag_str = f" [{club_tag}]" if club_tag else ""
        
        # 格式化现金数额
        formatted_cash = "{:,}".format(cashouts)
        
        return name, club_tag_str, platform_str, f"#{rank}{rank_change}", formatted_cash

class WorldTourQuery:
    """世界巡回赛查询功能"""
    
    def __init__(self):
        self.api = WorldTourAPI()

    def format_response(self, player_name: str, season_data: Dict[str, Optional[dict]], target_season: str = None) -> str:
        """格式化响应消息"""
        # 检查是否有任何赛季的数据
        if target_season:
            valid_data = {season: data for season, data in season_data.items() if data and season == target_season}
        else:
            valid_data = {season: data for season, data in season_data.items() if data}
            
        if not valid_data:
            # 直接返回简洁的错误信息
            return "\n⚠️ 未找到玩家数据"

        # 获取第一个有效数据用于基本信息
        first_season, first_data = next(iter(valid_data.items()))
        name, club_tag, platform, rank, cash = self.api._format_player_data(first_data)
        season_icon, season_name, _ = self.api.seasons[first_season]
        
        # 构建响应
        return (
            f"\n💰 {season_name}世界巡回赛 | THE FINALS\n"
            f"{SEPARATOR}\n"
            f"📋 玩家: {name}{club_tag}\n"
            f"🖥️ 平台: {platform}\n"
            f"📊 排名: {rank}\n"
            f"💵 奖金: ${cash}\n"
            f"{SEPARATOR}"
        )

    async def process_wt_command(self, player_name: str = None, season: str = None) -> str:
        """处理世界巡回赛查询命令"""
        if not player_name:
            # 获取支持的赛季范围
            supported_seasons = sorted(self.api.seasons.keys(), key=lambda x: int(x[1:]))
            season_range = f"{supported_seasons[0]}~{supported_seasons[-1]}" if supported_seasons else "无可用赛季"
            
            return (
                "\n❌ 未提供玩家ID\n"
                f"{SEPARATOR}\n"
                "🎮 使用方法:\n"
                "1. /wt 玩家ID\n"
                "2. /wt 玩家ID 赛季\n"
                f"{SEPARATOR}\n"
                "💡 小贴士:\n"
                f"1. 可以使用 /bind 绑定ID\n"
                f"2. 赛季可选: {season_range}\n"
                "3. 可尝试模糊搜索"
            )

        # 如果提供了赛季参数，只查询指定赛季
        seasons_to_query = [season] if season and season in self.api.seasons else self.api.seasons.keys()
        
        bot_logger.info(f"查询玩家 {player_name} 的世界巡回赛数据，赛季: {season if season else '全部'}")
        
        try:
            # 并发查询赛季数据
            tasks = [
                self.api.get_player_stats(player_name, s)
                for s in seasons_to_query
            ]
            results = await asyncio.gather(*tasks)
            
            # 将结果与赛季对应
            season_data = dict(zip(seasons_to_query, results))
            
            # 格式化并返回结果
            return self.format_response(player_name, season_data, season)
            
        except Exception as e:
            bot_logger.error(f"处理世界巡回赛查询命令时出错: {str(e)}")
            return "\n⚠️ 查询过程中发生错误，请稍后重试" <|MERGE_RESOLUTION|>--- conflicted
+++ resolved
@@ -33,11 +33,7 @@
             "Accept": "application/json",
             "User-Agent": "TheFinals-Bot/1.0"
         }
-<<<<<<< HEAD
-
-=======
-        
->>>>>>> 2e5e9bb6
+        
         bot_logger.info("[WorldTourAPI] 初始化完成")
         
     async def initialize(self):
@@ -145,11 +141,7 @@
             
         except Exception as e:
             bot_logger.error(f"[WorldTourAPI] 更新赛季 {season} 数据失败: {str(e)}")
-<<<<<<< HEAD
-
-=======
-            
->>>>>>> 2e5e9bb6
+            
     async def get_player_stats(self, player_name: str, season: str) -> Optional[dict]:
         """查询玩家在指定赛季的数据"""
         try:
@@ -339,4 +331,4 @@
             
         except Exception as e:
             bot_logger.error(f"处理世界巡回赛查询命令时出错: {str(e)}")
-            return "\n⚠️ 查询过程中发生错误，请稍后重试" +            return "\n⚠️ 查询过程中发生错误，请稍后重试"